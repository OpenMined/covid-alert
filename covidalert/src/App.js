import React, { Component } from 'react'
import { View, Text, Image, Linking, TouchableOpacity } from 'react-native'

import BackgroundGeolocation from '@mauron85/react-native-background-geolocation'
import { getLocales } from 'react-native-localize'
import PushNotification from 'react-native-push-notification'
import { openSettings } from 'react-native-permissions'

import { setupBackgroundGeolocation, getLocationStatus } from './location'
import { setupNotifications, getNotificationPermissions } from './notifications'
import {
  verifyLocationPermissions,
  verifyNotificationPermissions
} from './requestPermissions'
import styles from './App.styles'
import copy from './copy'
import { generateRandomKeys } from 'paillier-pure'
import checkCoords from './check-coords'

// Ensure that people in a large crowd don't receive a notification
// at the same time and cause a panic
<<<<<<< HEAD
const NO_PANIC_DELAY_MS = 1 * 60 * 1000
=======
const NO_PANIC_DELAY_MS = 1 * 60 * 1000;
>>>>>>> d0af6a5a

export default class extends Component {
  constructor(props) {
    super(props)

    const { publicKey, privateKey } = generateRandomKeys(1024)

    const { languageCode } = getLocales()[0]
    const supportedLanguages = ['en', 'es', 'it', 'pt', 'fr', 'ru', 'ar', 'zh']
    const finalLanguageCode =
      supportedLanguages.includes(languageCode) &&
      copy.hasOwnProperty(languageCode)
        ? languageCode
        : 'en'

    this.state = {
      hasLocation: false,
      hasNotifications: false,
      languageCode: finalLanguageCode,
      languageRTL: finalLanguageCode === 'ar',
      publicKey,
      privateKey
    }
  }

  componentDidMount = async () => {
    this.setupLocationHandlers()
    setupNotifications()
    await this.verify()
  }

  componentDidUpdate = async () => {
    await this.verify()
  }

  verify = async () => {
    await this.verifyLocationStatus()
    await this.verifyNotificationStatus()
  }

  verifyLocationStatus = async () => {
    const { hasLocation } = this.state
    const locationStatus = await getLocationStatus()
    if (locationStatus.needsStart) {
      console.log('Attempting to start background location service...')
      BackgroundGeolocation.start()
    }

    if (!hasLocation && !locationStatus.needsPermission) {
      this.setState({ hasLocation: true })
    } else if (hasLocation && locationStatus.needsPermission) {
      this.setState({ hasLocation: false })
    }
  }

  verifyNotificationStatus = async () => {
    const { hasNotifications } = this.state
    const count = await getNotificationPermissions()
    // having any notification permissions is good enough to work.
    if (count > 0 && !hasNotifications) {
      this.setState({ hasNotifications: true })
    } else if (count === 0 && hasNotifications) {
      this.setState({ hasNotifications: false })
    }
  }

  setupLocationHandlers = () => {
    console.log('Registering location handlers')

    setupBackgroundGeolocation(async location => {
      // TODO add debounce: if we've checked this same grid location
      // in the last N minutes, don't do it all over again just
      // because we got a location 'update'.
      // This probably means pulling gps2box out of checkCoords.
      const isCovidArea = await checkCoords(
        this.state.publicKey,
        this.state.privateKey,
        location.latitude,
        location.longitude
      )
      console.log(`isCovidArea: ${isCovidArea}`)

      if (isCovidArea) {
        // Send the notification on a "safe" time delay
        const timeoutMs = Math.floor(Math.random() * NO_PANIC_DELAY_MS) + 1
        console.log(`sending notification after ${timeoutMs}`)
        // The message that's sent to someone who has entered an active COVID area
        const message = this.t('message')

        setTimeout(() => {
          PushNotification.localNotification({
            /* Android Only Properties */
            autoCancel: false,

            /* iOS and Android properties */
            title: 'COVID Alert',
            message
          })
        }, timeoutMs)
      }
    }, this.verifyLocationStatus)
  }

  makeSettingsBackedVerifier = verifier => () => {
    verifier().then(verified => {
      if (!verified) {
        // it *seems* that openSettings may only succeed if called
        // from within the context of a React Component. This makes almost
        // zero sense to me, but just in case, I'm passing the warning along.
        openSettings().catch(console.error)
      }
    })
  }

  t = key => {
    return copy[this.state.languageCode][key]
  }

  openInBrowser(url) {
    Linking.openURL(url).catch(err => console.error("Couldn't load page", err))
  }

  componentWillUnmount = async () => {
    BackgroundGeolocation.removeAllListeners()
  }

  render() {
    const isSetup = this.state.hasLocation && this.state.hasNotifications
    const rtl = this.state.languageRTL
    const d = (s, rightAlign = false) =>
      rtl ? [s, styles.rtl, rightAlign ? styles.rightAlign : {}] : s

    return (
      <View style={styles.background}>
        {/* NOTE: The title of the app should not be translated */}
        <Text style={styles.title}>COVID-19 Alert</Text>
        {isSetup && (
          <View style={styles.radarContainer}>
            <Image
              style={styles.radarLogo}
              source={require('../assets/images/radar.png')}
              resizeMode="contain"
            />
            <Text style={d(styles.radarText)}>{this.t('scanning')}</Text>
          </View>
        )}
        <Text style={d(styles.body, true)}>{this.t('body')}</Text>
        {!isSetup && (
          <View>
            <Text style={d(styles.body, true)}>{this.t('getStarted')}</Text>
            {!this.state.hasLocation && (
              <Text
                style={d(styles.link)}
                onPress={this.makeSettingsBackedVerifier(
                  verifyLocationPermissions
                )}>
                {this.t('locationSharing')}
              </Text>
            )}
            {!this.state.hasNotifications && (
              <Text
                style={d(styles.link, true)}
                onPress={this.makeSettingsBackedVerifier(
                  verifyNotificationPermissions
                )}>
                {this.t('pushNotifications')}
              </Text>
            )}
          </View>
        )}
        {/* TODO: This needs to be a real link */}
        {isSetup && (
          <View>
            <Text
              style={d(styles.link, true)}
              onPress={() => this.openInBrowser('https://blog.openmined.org/providing-opensource-privacy-for-covid19/')}>
              {this.t('privacy')}
            </Text>
            <Text
              style={d(styles.link, true)}
              onPress={() =>
                this.openInBrowser('https://opencollective.com/openmined')
              }>
              {this.t('support')}
            </Text>
          </View>
        )}
        <TouchableOpacity
          style={d(styles.footer)}
          onPress={() => this.openInBrowser('https://openmined.org')}>
          <Text style={styles.footerText}>{this.t('volunteers')}</Text>
          <Image
            style={styles.openMinedLogo}
            source={require('../assets/images/openmined-logo.png')}
            resizeMode="contain"
          />
        </TouchableOpacity>
      </View>
    )
  }
}<|MERGE_RESOLUTION|>--- conflicted
+++ resolved
@@ -19,11 +19,7 @@
 
 // Ensure that people in a large crowd don't receive a notification
 // at the same time and cause a panic
-<<<<<<< HEAD
 const NO_PANIC_DELAY_MS = 1 * 60 * 1000
-=======
-const NO_PANIC_DELAY_MS = 1 * 60 * 1000;
->>>>>>> d0af6a5a
 
 export default class extends Component {
   constructor(props) {
