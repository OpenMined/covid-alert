import React, { Component } from 'react'
import { View, Text, Image, Linking, TouchableOpacity } from 'react-native'

import BackgroundGeolocation from '@mauron85/react-native-background-geolocation'
import { getLocales } from 'react-native-localize'
import PushNotification from 'react-native-push-notification'
import { openSettings } from 'react-native-permissions'

import { setupBackgroundGeolocation, getLocationStatus } from './location'
import { setupNotifications, getNotificationPermissions } from './notifications'
import {
  verifyLocationPermissions,
  verifyNotificationPermissions
} from './requestPermissions'
import styles from './App.styles'
import copy from './copy'
import { generateRandomKeys } from 'paillier-pure'
import checkCoords from './check-coords'

// Ensure that people in a large crowd don't receive a notification
// at the same time and cause a panic
const NO_PANIC_DELAY_MS = 1 * 60 * 1000

export default class extends Component {
  constructor(props) {
    super(props)

    const { publicKey, privateKey } = generateRandomKeys(1024)

<<<<<<< HEAD
    const { languageCode } = getLocales()[0]
    const supportedLanguages = ['en', 'es', 'it', 'pt', 'fr', 'ru', 'ar', 'zh']
=======
    const {languageCode} = getLocales()[0];
    const supportedLanguages = ['en', 'es', 'it', 'pt', 'fr', 'ru', 'ar', 'zh', 'hi'];
>>>>>>> 68a8ebab
    const finalLanguageCode =
      supportedLanguages.includes(languageCode) &&
      copy.hasOwnProperty(languageCode)
        ? languageCode
        : 'en'

    this.state = {
      hasLocation: false,
      hasNotifications: false,
      languageCode: finalLanguageCode,
      languageRTL: finalLanguageCode === 'ar',
      publicKey,
      privateKey
    }
  }

  componentDidMount = async () => {
    this.setupLocationHandlers()
    setupNotifications()
    await this.verify()
  }

  componentDidUpdate = async () => {
    await this.verify()
  }

  verify = async () => {
    await this.verifyLocationStatus()
    await this.verifyNotificationStatus()
  }

  verifyLocationStatus = async () => {
    const { hasLocation } = this.state
    const locationStatus = await getLocationStatus()
    if (locationStatus.needsStart) {
      console.log('Attempting to start background location service...')
      BackgroundGeolocation.start()
    }

    if (!hasLocation && !locationStatus.needsPermission) {
      this.setState({ hasLocation: true })
    } else if (hasLocation && locationStatus.needsPermission) {
      this.setState({ hasLocation: false })
    }
  }

  verifyNotificationStatus = async () => {
    const { hasNotifications } = this.state
    const count = await getNotificationPermissions()
    // having any notification permissions is good enough to work.
    if (count > 0 && !hasNotifications) {
      this.setState({ hasNotifications: true })
    } else if (count === 0 && hasNotifications) {
      this.setState({ hasNotifications: false })
    }
  }

  setupLocationHandlers = () => {
    console.log('Registering location handlers')

    setupBackgroundGeolocation(async location => {
      // TODO add debounce: if we've checked this same grid location
      // in the last N minutes, don't do it all over again just
      // because we got a location 'update'.
      // This probably means pulling gps2box out of checkCoords.
      const isCovidArea = await checkCoords(
        this.state.publicKey,
        this.state.privateKey,
        location.latitude,
        location.longitude
      )
      console.log(`isCovidArea: ${isCovidArea}`)

      if (isCovidArea) {
        // Send the notification on a "safe" time delay
        const timeoutMs = Math.floor(Math.random() * NO_PANIC_DELAY_MS) + 1
        console.log(`sending notification after ${timeoutMs}`)
        // The message that's sent to someone who has entered an active COVID area
        const message = this.t('message')

        setTimeout(() => {
          PushNotification.localNotification({
            /* Android Only Properties */
            autoCancel: false,

            /* iOS and Android properties */
            title: 'COVID Alert',
            message
          })
        }, timeoutMs)
      }
    }, this.verifyLocationStatus)
  }

  makeSettingsBackedVerifier = verifier => () => {
    verifier().then(verified => {
      if (!verified) {
        // it *seems* that openSettings may only succeed if called
        // from within the context of a React Component. This makes almost
        // zero sense to me, but just in case, I'm passing the warning along.
        openSettings().catch(console.error)
      }
    })
  }

  t = key => {
    return copy[this.state.languageCode][key]
  }

  openInBrowser(url) {
    Linking.openURL(url).catch(err => console.error("Couldn't load page", err))
  }

  componentWillUnmount = async () => {
    BackgroundGeolocation.removeAllListeners()
  }

  render() {
    const isSetup = this.state.hasLocation && this.state.hasNotifications
    const rtl = this.state.languageRTL
    const d = (s, rightAlign = false) =>
      rtl ? [s, styles.rtl, rightAlign ? styles.rightAlign : {}] : s

    return (
      <View style={styles.background}>
        {/* NOTE: The title of the app should not be translated */}
        <Text style={styles.title}>COVID-19 Alert</Text>
        {isSetup && (
          <View style={styles.radarContainer}>
            <Image
              style={styles.radarLogo}
              source={require('../assets/images/radar.png')}
              resizeMode="contain"
            />
            <Text style={d(styles.radarText)}>{this.t('scanning')}</Text>
          </View>
        )}
        <Text style={d(styles.body, true)}>{this.t('body')}</Text>
        {!isSetup && (
          <View>
            <Text style={d(styles.body, true)}>{this.t('getStarted')}</Text>
            {!this.state.hasLocation && (
              <Text
                style={d(styles.link)}
                onPress={this.makeSettingsBackedVerifier(
                  verifyLocationPermissions
                )}>
                {this.t('locationSharing')}
              </Text>
            )}
            {!this.state.hasNotifications && (
              <Text
                style={d(styles.link, true)}
                onPress={this.makeSettingsBackedVerifier(
                  verifyNotificationPermissions
                )}>
                {this.t('pushNotifications')}
              </Text>
            )}
          </View>
        )}
        {/* TODO: This needs to be a real link */}
        {isSetup && (
          <View>
            <Text
              style={d(styles.link, true)}
              onPress={() => this.openInBrowser('https://blog.openmined.org/providing-opensource-privacy-for-covid19/')}>
              {this.t('privacy')}
            </Text>
            <Text
              style={d(styles.link, true)}
              onPress={() =>
                this.openInBrowser('https://opencollective.com/openmined')
              }>
              {this.t('support')}
            </Text>
          </View>
        )}
        <TouchableOpacity
          style={d(styles.footer)}
          onPress={() => this.openInBrowser('https://openmined.org')}>
          <Text style={styles.footerText}>{this.t('volunteers')}</Text>
          <Image
            style={styles.openMinedLogo}
            source={require('../assets/images/openmined-logo.png')}
            resizeMode="contain"
          />
        </TouchableOpacity>
      </View>
    )
  }
}<|MERGE_RESOLUTION|>--- conflicted
+++ resolved
@@ -27,13 +27,8 @@
 
     const { publicKey, privateKey } = generateRandomKeys(1024)
 
-<<<<<<< HEAD
-    const { languageCode } = getLocales()[0]
-    const supportedLanguages = ['en', 'es', 'it', 'pt', 'fr', 'ru', 'ar', 'zh']
-=======
-    const {languageCode} = getLocales()[0];
+    const { languageCode } = getLocales()[0];
     const supportedLanguages = ['en', 'es', 'it', 'pt', 'fr', 'ru', 'ar', 'zh', 'hi'];
->>>>>>> 68a8ebab
     const finalLanguageCode =
       supportedLanguages.includes(languageCode) &&
       copy.hasOwnProperty(languageCode)
