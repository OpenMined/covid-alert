import React, {Component} from 'react';
import {View, Text, Image, Linking, TouchableOpacity} from 'react-native';

import BackgroundGeolocation from '@mauron85/react-native-background-geolocation';
import {getLocales} from 'react-native-localize';
import PushNotification from 'react-native-push-notification';
import {openSettings} from 'react-native-permissions';

import {setupBackgroundGeolocation, getLocationStatus} from './location';
import {setupNotifications, getNotificationPermissions} from './notifications';
import {
  verifyLocationPermissions,
  verifyNotificationPermissions,
} from './requestPermissions';
import styles from './App.styles';
import copy from './copy';
import {generateRandomKeys} from 'paillier-pure';
import checkCoords from './check-coords';

// Ensure that people in a large crowd don't receive a notification
// at the same time and cause a panic
const NO_PANIC_DELAY_MS = 5 * 60 * 1000;

export default class extends Component {
  constructor(props) {
    super(props);

    const {publicKey, privateKey} = generateRandomKeys(128);

    const {languageCode} = getLocales()[0];
    const supportedLanguages = ['en', 'es', 'it', 'pt', 'fr', 'ru', 'ar', 'zh'];
    const finalLanguageCode =
      supportedLanguages.includes(languageCode) &&
      copy.hasOwnProperty(languageCode)
        ? languageCode
        : 'en';

    this.state = {
      hasLocation: false,
      hasNotifications: false,
      languageCode: finalLanguageCode,
      languageRTL: finalLanguageCode === 'ar',
      publicKey,
      privateKey,
    };
  }

  componentDidMount = async () => {
    this.setupLocationHandlers();
    setupNotifications();
    await this.verify();
  };

  componentDidUpdate = async () => {
    await this.verify();
  };

  verify = async () => {
    await this.verifyLocationStatus();
    await this.verifyNotificationStatus();
  };

  verifyLocationStatus = async () => {
    const {hasLocation} = this.state;
    const locationStatus = await getLocationStatus();
    if (locationStatus.needsStart) {
      console.log('Attempting to start background location service...');
      BackgroundGeolocation.start();
    }

    if (!hasLocation && !locationStatus.needsPermission) {
      this.setState({hasLocation: true});
    } else if (hasLocation && locationStatus.needsPermission) {
      this.setState({hasLocation: false});
    }
  };

  verifyNotificationStatus = async () => {
    const {hasNotifications} = this.state;
    const count = await getNotificationPermissions();
    // having any notification permissions is good enough to work.
    if (count > 0 && !hasNotifications) {
      this.setState({hasNotifications: true});
    } else if (count === 0 && hasNotifications) {
      this.setState({hasNotifications: false});
    }
  };

  setupLocationHandlers = () => {
    console.log('Registering location handlers');

    setupBackgroundGeolocation(async location => {
      // TODO add debounce: if we've checked this same grid location
      // in the last N minutes, don't do it all over again just
      // because we got a location 'update'.
      // This probably means pulling gps2box out of checkCoords.
      const isCovidArea = await checkCoords(
        this.state.publicKey,
        location.latitude,
        location.longitude,
      );
      console.log(`isCovidArea: ${isCovidArea}`);

      if (isCovidArea) {
        // Send the notification on a "safe" time delay
        const timeoutMs = Math.floor(Math.random() * NO_PANIC_DELAY_MS) + 1;
        console.log(`sending notification after ${timeoutMs}`);
        // The message that's sent to someone who has entered an active COVID area
        const message = this.t('message');

        setTimeout(() => {
          PushNotification.localNotification({
            /* Android Only Properties */
            autoCancel: false,

            /* iOS and Android properties */
            title: 'COVID Alert',
            message,
          });
        }, timeoutMs);
      }
<<<<<<< HEAD
    });
  }

  requestLocation() {
    console.log('Requesting location permission');

    return request(
      Platform.select({
        android: PERMISSIONS.ANDROID.ACCESS_FINE_LOCATION,
        ios: PERMISSIONS.IOS.LOCATION_ALWAYS,
      }),
    )
      .then(res => {
        if (res === RESULTS.GRANTED && !this.state.hasLocation) {
          console.log('Granted location permission');

          this.setState({hasLocation: true});
          this.startLocation();
        } else {
          openSettings();
        }
      })
      .catch(err => console.log(err));
  }

  requestPush() {
    console.log('Requesting push permission');

    return requestNotifications(['alert', 'sound']).then(
      ({settings, status}) => {
        if (status === RESULTS.GRANTED && !this.state.hasPush) {
          console.log('Granted push permission');

          this.setState({hasPush: true});
          this.startPush();
        } else {
          openSettings();
        }
      },
    );
  }

  startLocation() {
    console.log('Starting location');

    BackgroundGeolocation.configure({
      desiredAccuracy: BackgroundGeolocation.HIGH_ACCURACY,
      stationaryRadius: 50,
      distanceFilter: 500,
      debug: true,
      startOnBoot: true,
      stopOnTerminate: false,
      locationProvider: BackgroundGeolocation.DISTANCE_FILTER_PROVIDER,
      interval: 30000,
      fastestInterval: 60000,
      activitiesInterval: 10000,
      stopOnStillActivity: true,
      notificationsEnabled: true,
      startForeground: true,
    });

    BackgroundGeolocation.getLocations(function(locations) {
      console.log('these are locations', locations);
    });

    BackgroundGeolocation.on('stationary', location => {
      console.log(['STATIONARY'], location);
      this.handleLocation(location);
    });

    BackgroundGeolocation.on('location', location => {
      console.log('[LOCATION]', location);
      this.handleLocation(location);

      BackgroundGeolocation.startTask(taskKey => {
        this.handleLocation(location);
        BackgroundGeolocation.endTask(taskKey);
      });
    });

    BackgroundGeolocation.on('error', error => {
      console.log('Location error', error);
    });

    BackgroundGeolocation.on('start', () => {
      console.log('Location service has been started');
    });

    BackgroundGeolocation.on('stop', () => {
      console.log('Location service has been stopped');
    });

    BackgroundGeolocation.checkStatus(status => {
      console.log('Location service is running', status.isRunning);
      console.log('Location services enabled', status.locationServicesEnabled);
      console.log('Location auth status: ' + status.authorization);

      BackgroundGeolocation.start();
    });
  }

  handleLocation(location) {
    requestAnimationFrame(async () => {
      const results = await checkCoords(
        this.state.publicKey,
        this.state.privateKey,
        location.latitude,
        location.longitude,
      );

      console.log('Results', results);

      if (results) {
        // Send the notification on a random timeout between 1ms and 300000ms (5 minutes)
        // This will ensure that people in a large crowd don't receive a notification at the same time and cause a panic
        const timeoutAmount = Math.floor(Math.random() * 300000) + 1;

        // The message that's sent to someone who has entered a COVID grid
        const message = this.t('message');

        setTimeout(() => {
          PushNotification.localNotification({
            /* Android Only Properties */
            autoCancel: false,

            /* iOS and Android properties */
            title: 'COVID Alert',
            message,
          });
        }, timeoutAmount);
=======
    }, this.verifyLocationStatus);
  };

  makeSettingsBackedVerifier = verifier => () => {
    verifier().then(verified => {
      if (!verified) {
        // it *seems* that openSettings may only succeed if called
        // from within the context of a React Component. This makes almost
        // zero sense to me, but just in case, I'm passing the warning along.
        openSettings().catch(console.error);
>>>>>>> 69faa423
      }
    });
  };

  t = key => {
    return copy[this.state.languageCode][key];
  };

  openInBrowser(url) {
    Linking.openURL(url).catch(err => console.error("Couldn't load page", err));
  }

<<<<<<< HEAD
  componentWillUnmount() {
    console.log('called');
=======
  componentWillUnmount = async () => {
>>>>>>> 69faa423
    BackgroundGeolocation.removeAllListeners();
  };

  render() {
    const isSetup = this.state.hasLocation && this.state.hasNotifications;
    const rtl = this.state.languageRTL;
    const d = (s, rightAlign = false) =>
      rtl ? [s, styles.rtl, rightAlign ? styles.rightAlign : {}] : s;

    return (
      <View style={styles.background}>
        {/* NOTE: The title of the app should not be translated */}
        <Text style={styles.title}>COVID-19 Alert</Text>
        {isSetup && (
          <View style={styles.radarContainer}>
            <Image
              style={styles.radarLogo}
              source={require('../assets/images/radar.png')}
              resizeMode="contain"
            />
            <Text style={d(styles.radarText)}>{this.t('scanning')}</Text>
          </View>
        )}
        <Text style={d(styles.body, true)}>{this.t('body')}</Text>
        {!isSetup && (
          <View>
            <Text style={d(styles.body, true)}>{this.t('getStarted')}</Text>
            {!this.state.hasLocation && (
              <Text
                style={d(styles.link)}
                onPress={this.makeSettingsBackedVerifier(
                  verifyLocationPermissions,
                )}>
                {this.t('locationSharing')}
              </Text>
            )}
            {!this.state.hasNotifications && (
              <Text
                style={d(styles.link, true)}
                onPress={this.makeSettingsBackedVerifier(
                  verifyNotificationPermissions,
                )}>
                {this.t('pushNotifications')}
              </Text>
            )}
          </View>
        )}
        {/* TODO: This needs to be a real link */}
        {isSetup && (
          <View>
            <Text
              style={d(styles.link, true)}
              onPress={() => this.openInBrowser('https://google.com')}>
              {this.t('privacy')}
            </Text>
            <Text
              style={d(styles.link, true)}
              onPress={() =>
                this.openInBrowser('https://opencollective.com/openmined')
              }>
              {this.t('support')}
            </Text>
          </View>
        )}
        <TouchableOpacity
          style={d(styles.footer)}
          onPress={() => this.openInBrowser('https://openmined.org')}>
          <Text style={styles.footerText}>{this.t('volunteers')}</Text>
          <Image
            style={styles.openMinedLogo}
            source={require('../assets/images/openmined-logo.png')}
            resizeMode="contain"
          />
        </TouchableOpacity>
      </View>
    );
  }
}<|MERGE_RESOLUTION|>--- conflicted
+++ resolved
@@ -119,138 +119,6 @@
           });
         }, timeoutMs);
       }
-<<<<<<< HEAD
-    });
-  }
-
-  requestLocation() {
-    console.log('Requesting location permission');
-
-    return request(
-      Platform.select({
-        android: PERMISSIONS.ANDROID.ACCESS_FINE_LOCATION,
-        ios: PERMISSIONS.IOS.LOCATION_ALWAYS,
-      }),
-    )
-      .then(res => {
-        if (res === RESULTS.GRANTED && !this.state.hasLocation) {
-          console.log('Granted location permission');
-
-          this.setState({hasLocation: true});
-          this.startLocation();
-        } else {
-          openSettings();
-        }
-      })
-      .catch(err => console.log(err));
-  }
-
-  requestPush() {
-    console.log('Requesting push permission');
-
-    return requestNotifications(['alert', 'sound']).then(
-      ({settings, status}) => {
-        if (status === RESULTS.GRANTED && !this.state.hasPush) {
-          console.log('Granted push permission');
-
-          this.setState({hasPush: true});
-          this.startPush();
-        } else {
-          openSettings();
-        }
-      },
-    );
-  }
-
-  startLocation() {
-    console.log('Starting location');
-
-    BackgroundGeolocation.configure({
-      desiredAccuracy: BackgroundGeolocation.HIGH_ACCURACY,
-      stationaryRadius: 50,
-      distanceFilter: 500,
-      debug: true,
-      startOnBoot: true,
-      stopOnTerminate: false,
-      locationProvider: BackgroundGeolocation.DISTANCE_FILTER_PROVIDER,
-      interval: 30000,
-      fastestInterval: 60000,
-      activitiesInterval: 10000,
-      stopOnStillActivity: true,
-      notificationsEnabled: true,
-      startForeground: true,
-    });
-
-    BackgroundGeolocation.getLocations(function(locations) {
-      console.log('these are locations', locations);
-    });
-
-    BackgroundGeolocation.on('stationary', location => {
-      console.log(['STATIONARY'], location);
-      this.handleLocation(location);
-    });
-
-    BackgroundGeolocation.on('location', location => {
-      console.log('[LOCATION]', location);
-      this.handleLocation(location);
-
-      BackgroundGeolocation.startTask(taskKey => {
-        this.handleLocation(location);
-        BackgroundGeolocation.endTask(taskKey);
-      });
-    });
-
-    BackgroundGeolocation.on('error', error => {
-      console.log('Location error', error);
-    });
-
-    BackgroundGeolocation.on('start', () => {
-      console.log('Location service has been started');
-    });
-
-    BackgroundGeolocation.on('stop', () => {
-      console.log('Location service has been stopped');
-    });
-
-    BackgroundGeolocation.checkStatus(status => {
-      console.log('Location service is running', status.isRunning);
-      console.log('Location services enabled', status.locationServicesEnabled);
-      console.log('Location auth status: ' + status.authorization);
-
-      BackgroundGeolocation.start();
-    });
-  }
-
-  handleLocation(location) {
-    requestAnimationFrame(async () => {
-      const results = await checkCoords(
-        this.state.publicKey,
-        this.state.privateKey,
-        location.latitude,
-        location.longitude,
-      );
-
-      console.log('Results', results);
-
-      if (results) {
-        // Send the notification on a random timeout between 1ms and 300000ms (5 minutes)
-        // This will ensure that people in a large crowd don't receive a notification at the same time and cause a panic
-        const timeoutAmount = Math.floor(Math.random() * 300000) + 1;
-
-        // The message that's sent to someone who has entered a COVID grid
-        const message = this.t('message');
-
-        setTimeout(() => {
-          PushNotification.localNotification({
-            /* Android Only Properties */
-            autoCancel: false,
-
-            /* iOS and Android properties */
-            title: 'COVID Alert',
-            message,
-          });
-        }, timeoutAmount);
-=======
     }, this.verifyLocationStatus);
   };
 
@@ -261,7 +129,6 @@
         // from within the context of a React Component. This makes almost
         // zero sense to me, but just in case, I'm passing the warning along.
         openSettings().catch(console.error);
->>>>>>> 69faa423
       }
     });
   };
@@ -274,12 +141,7 @@
     Linking.openURL(url).catch(err => console.error("Couldn't load page", err));
   }
 
-<<<<<<< HEAD
-  componentWillUnmount() {
-    console.log('called');
-=======
   componentWillUnmount = async () => {
->>>>>>> 69faa423
     BackgroundGeolocation.removeAllListeners();
   };
 
